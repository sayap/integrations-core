--- conflicted
+++ resolved
@@ -17,16 +17,7 @@
   supports os
 end
 
-<<<<<<< HEAD
-# apt cookbook 3.0.0 added functionality that does not exist in Chef 10.
-if(Gem::Version.new(::Chef::VERSION) < Gem::Version.new('11.0.0'))
-  depends          "apt", "~> 2"
-else
-  depends          "apt"
-end
-=======
 depends          "apt" # We recommend '>= 2.1.0'. See CHANGELOG.md for details
->>>>>>> 21d91d4b
 depends          "chef_handler", "~> 1.1.0"
 depends          "yum"
 
