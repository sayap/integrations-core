include_recipe 'datadog::dd-agent'

# Build a data structure with configuration.
# @see https://github.com/DataDog/dd-agent/blob/master/conf.d/jmx.yaml.example JMX Example
# @example
#   node.override['datadog']['jmx']['instances'] = [
#     {
#       'host' => 'localhost',
#       'port' => 7199,
#       'name' 'prod_jmx_app',
#       'conf' => [
#         'include' => {
#           'attribute' => ['Capacity', 'Used'],
#           'bean_name' => 'com.datadoghq.test:type=BeanType,tag1=my_bean_name',
#           'domain' => 'com.datadoghq.test'
#         }
#       ]
#     }
#   ]
datadog_monitor 'jmx' do
  instances node['datadog']['jmx']['instances']
<<<<<<< HEAD
  logs node['datadog']['jmx']['logs']
=======
  action :add
  notifies :restart, 'service[datadog-agent]' if node['datadog']['agent_start']
>>>>>>> e505416e
end<|MERGE_RESOLUTION|>--- conflicted
+++ resolved
@@ -19,10 +19,7 @@
 #   ]
 datadog_monitor 'jmx' do
   instances node['datadog']['jmx']['instances']
-<<<<<<< HEAD
   logs node['datadog']['jmx']['logs']
-=======
   action :add
   notifies :restart, 'service[datadog-agent]' if node['datadog']['agent_start']
->>>>>>> e505416e
 end